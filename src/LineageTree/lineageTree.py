#!python
# This file is subject to the terms and conditions defined in
# file 'LICENCE', which is part of this source code package.
# Author: Leo Guignard (leo.guignard...@AT@...gmail.com)

from scipy.spatial import cKDTree as KDTree
import os
import xml.etree.ElementTree as ET
import numpy as np
from scipy.spatial import Delaunay
from itertools import combinations
from numbers import Number
import struct
import pickle as pkl
import csv


class lineageTree(object):
    def get_next_id(self):
        """Computes the next authorized id.

        Returns:
            int: next authorized id
        """
        if self.next_id == []:
            self.max_id += 1
            return self.max_id
        else:
            return self.next_id.pop()

    def add_node(self, t=None, succ=None, pos=None, id=None, reverse=False):
        """Adds a node to the lineageTree and update it accordingly.

        Args:
            t (int): int, time to which to add the node
            succ (int): id of the node the new node is a successor to
            pos ([float, ]): list of three floats representing the 3D
                spatial position of the node
            id (int): id value of the new node, to be used carefully,
                if None is provided the new id is automatically computed.
            reverse (bool): True if in this lineageTree the predecessors
                are the successors and reciprocally.
                This is there for bacward compatibility, should be left at False.
        Returns:
            int: id of the new node.
        """
        if id is None:
            C_next = self.get_next_id()
        else:
            C_next = id
        self.time_nodes.setdefault(t, []).append(C_next)
        if succ is not None and not reverse:
            self.successor.setdefault(succ, []).append(C_next)
            self.predecessor.setdefault(C_next, []).append(succ)
            self.edges.add((succ, C_next))
        elif succ is not None:
            self.predecessor.setdefault(succ, []).append(C_next)
            self.successor.setdefault(C_next, []).append(succ)
            self.edges.add((C_next, succ))
        self.nodes.add(C_next)
        self.pos[C_next] = pos
        self.progeny[C_next] = 0
        self.time[C_next] = t
        return C_next

    def remove_node(self, c):
        """Removes a node and update the lineageTree accordingly

        Args:
            c (int): id of the node to remove
        """
        self.nodes.remove(c)
        self.time_nodes[self.time[c]].remove(c)
        # self.time_nodes.pop(c, 0)
        pos = self.pos.pop(c, 0)
        e_to_remove = [e for e in self.edges if c in e]
        for e in e_to_remove:
            self.edges.remove(e)
        if c in self.roots:
            self.roots.remove(c)
        succ = self.successor.pop(c, [])
        s_to_remove = [s for s, ci in self.successor.items() if c in ci]
        for s in s_to_remove:
            self.successor[s].remove(c)

        pred = self.predecessor.pop(c, [])
        p_to_remove = [s for s, ci in self.predecessor.items() if ci == c]
        for s in p_to_remove:
            self.predecessor[s].remove(c)

        self.time.pop(c, 0)
        self.spatial_density.pop(c, 0)

        self.next_id.append(c)
        return e_to_remove, succ, s_to_remove, pred, p_to_remove, pos

    def fuse_nodes(self, c1, c2):
        """Fuses together two nodes that belong to the same time point
        and update the lineageTree accordingly.

        Args:
            c1 (int): id of the first node to fuse
            c2 (int): id of the second node to fuse
        """
        (
            e_to_remove,
            succ,
            s_to_remove,
            pred,
            p_to_remove,
            c2_pos,
        ) = self.remove_node(c2)
        for e in e_to_remove:
            new_e = [c1] + [other_c for other_c in e if e != c2]
            self.edges.add(new_e)

        self.successor.setdefault(c1, []).extend(succ)
        self.predecessor.setdefault(c1, []).extend(pred)

        for s in s_to_remove:
            self.successor[s].append(c1)

        for p in p_to_remove:
            self.predecessor[p].append(c1)

        self.pos[c1] = np.mean([self.pos[c1], c2_pos], axis=0)
        self.progeny[c1] += 1

    def _write_header_am(self, f, nb_points, length):
        """Header for Amira .am files"""
        f.write("# AmiraMesh 3D ASCII 2.0\n")
        f.write("define VERTEX %d\n" % (nb_points * 2))
        f.write("define EDGE %d\n" % nb_points)
        f.write("define POINT %d\n" % ((length) * nb_points))
        f.write("Parameters {\n")
        f.write('\tContentType "HxSpatialGraph"\n')
        f.write("}\n")

        f.write("VERTEX { float[3] VertexCoordinates } @1\n")
        f.write("EDGE { int[2] EdgeConnectivity } @2\n")
        f.write("EDGE { int NumEdgePoints } @3\n")
        f.write("POINT { float[3] EdgePointCoordinates } @4\n")
        f.write("VERTEX { float Vcolor } @5\n")
        f.write("VERTEX { int Vbool } @6\n")
        f.write("EDGE { float Ecolor } @7\n")
        f.write("VERTEX { int Vbool2 } @8\n")

    def write_to_am(
        self,
        path_format,
        t_b=None,
        t_e=None,
        length=5,
        manual_labels=None,
        default_label=5,
        new_pos=None,
    ):
        """Writes a lineageTree into an Amira readable data (.am format).

        Args:
            path_format (str): path to the output. It should contain 1 %03d where the time step will be entered
            t_b (int): first time point to write (if None, min(LT.to_take_time) is taken)
            t_e (int): last time point to write (if None, max(LT.to_take_time) is taken)
                note, if there is no 'to_take_time' attribute, self.time_nodes
                is considered instead (historical)
            length (int): length of the track to print (how many time before).
            manual_labels ({id: label, }): dictionary that maps cell ids to
            default_label (int): default value for the manual label
            new_pos ({id: [x, y, z]}): dictionary that maps a 3D position to a cell ID.
                if new_pos == None (default) then self.pos is considered.
        """
        if not hasattr(self, "to_take_time"):
            self.to_take_time = self.time_nodes
        if t_b is None:
            t_b = min(self.to_take_time.keys())
        if t_e is None:
            t_e = max(self.to_take_time.keys())
        if new_pos is None:
            new_pos = self.pos

        if manual_labels is None:
            manual_labels = {}
        for t in range(t_b, t_e + 1):
            f = open(path_format % t, "w")
            nb_points = len(self.to_take_time[t])
            self._write_header_am(f, nb_points, length)
            points_v = {}
            for C in self.to_take_time[t]:
                C_tmp = C
                positions = []
                for i in range(length):
                    C_tmp = self.predecessor.get(C_tmp, [C_tmp])[0]
                    positions.append(new_pos[C_tmp])
                points_v[C] = positions

            f.write("@1\n")
            for i, C in enumerate(self.to_take_time[t]):
                f.write("%f %f %f\n" % tuple(points_v[C][0]))
                f.write("%f %f %f\n" % tuple(points_v[C][-1]))

            f.write("@2\n")
            for i, C in enumerate(self.to_take_time[t]):
                f.write("%d %d\n" % (2 * i, 2 * i + 1))

            f.write("@3\n")
            for i, C in enumerate(self.to_take_time[t]):
                f.write("%d\n" % (length))

            f.write("@4\n")
            for i, C in enumerate(self.to_take_time[t]):
                for p in points_v[C]:
                    f.write("%f %f %f\n" % tuple(p))

            f.write("@5\n")
            for i, C in enumerate(self.to_take_time[t]):
                f.write("%f\n" % (manual_labels.get(C, default_label)))
                f.write("%f\n" % (0))

            f.write("@6\n")
            for i, C in enumerate(self.to_take_time[t]):
                f.write(
                    "%d\n"
                    % (
                        int(
                            manual_labels.get(C, default_label)
                            != default_label
                        )
                    )
                )
                f.write("%d\n" % (0))

            f.write("@7\n")
            for i, C in enumerate(self.to_take_time[t]):
                f.write(
                    "%f\n" % (np.linalg.norm(points_v[C][0] - points_v[C][-1]))
                )

            f.write("@8\n")
            for i, C in enumerate(self.to_take_time[t]):
                f.write("%d\n" % (1))
                f.write("%d\n" % (0))
            f.close()

    def _get_height(self, c, done):
        """Recursively computes the height of a cell within a tree * a space factor.
        This function is specific to the function write_to_svg.

        Args:
            c (int): id of a cell in a lineage tree from which the height will be computed from
            done ({int: [int, int]}): a dictionary that maps a cell id to its vertical and horizontal position
        Returns:
            float:
        """
        if c in done:
            return done[c][0]
        else:
            P = np.mean(
                [self._get_height(di, done) for di in self.successor[c]]
            )
            done[c] = [P, self.vert_space_factor * self.time[c]]
            return P

    def write_to_svg(
        self,
        file_name,
        roots=None,
        draw_nodes=True,
        draw_edges=True,
        order_key=None,
        vert_space_factor=0.5,
        horizontal_space=1,
        node_size=None,
        stroke_width=None,
        factor=1.0,
        node_color=None,
        stroke_color=None,
        positions=None,
        node_color_map=None,
        normalize=True,
    ):
        ##### remove background? default True background value? default 1

        """Writes the lineage tree to an SVG file.
        Node and edges coloring and size can be provided.

        Args:
            file_name: str, filesystem filename valid for `open()`
            roots: [int, ...], list of node ids to be drawn. If `None` all the nodes will be drawn. Default `None`
            draw_nodes: bool, wether to print the nodes or not, default `True`
            draw_edges: bool, wether to print the edges or not, default `True`
            order_key: function that would work for the attribute `key=` for the `sort`/`sorted` function
            vert_space_factor: float, the vertical position of a node is its time. `vert_space_factor` is a
                               multiplier to space more or less nodes in time
            horizontal_space: float, space between two consecutive nodes
            node_size: func | str, a function that maps a node id to a `float` value that will determine the
                       radius of the node. The default function return the constant value `vertical_space_factor/2.1`
                       If a string is given instead and it is a property of the tree,
                       the the size will be mapped according to the property
            stroke_width: func, a function that maps a node id to a `float` value that will determine the
                          width of the daughter edge.  The default function return the constant value `vertical_space_factor/2.1`
            factor: float, scaling factor for nodes positions, default 1
            node_color: func | str, a function that maps a node id to a triplet between 0 and 255.
                        The triplet will determine the color of the node. If a string is given instead and it is a property
                        of the tree, the the color will be mapped according to the property
            node_color_map: str | func, the name of the colormap to use to color the nodes, or a colormap function
            stroke_color: func, a function that maps a node id to a triplet between 0 and 255.
                          The triplet will determine the color of the stroke of the inward edge.
            positions: {int: [float, float], ...}, dictionary that maps a node id to a 2D position.
                       Default `None`. If provided it will be used to position the nodes.
        """
        import svgwrite

        def normalize_values(v, nodes, range, shift, mult):
            min_ = np.percentile(v, 1)
            max_ = np.percentile(v, 99)
            values = range * ((v - min_) / (max_ - min_)) + shift
            values_dict_nodes = dict(zip(nodes, values))
            return lambda x: values_dict_nodes[x] * mult

        if roots is None:
            roots = list(set(self.successor).difference(self.predecessor))
            roots = [cell for cell in roots if self.image_label[cell] != 1]

        if node_size is None:
            node_size = lambda x: vert_space_factor / 2.1
        elif isinstance(node_size, str) and node_size in self.__dict__:
            values = np.array([self[node_size][c] for c in self.nodes])
            node_size = normalize_values(
                values, self.nodes, 0.5, 0.5, vert_space_factor / 2.1
            )
        if stroke_width is None:
            stroke_width = lambda x: vert_space_factor / 2.2
        if node_color is None:
            node_color = lambda x: (0, 0, 0)
        elif isinstance(node_color, str) and node_color in self.__dict__:
            if isinstance(node_color_map, str):
                from matplotlib import colormaps

                if node_color_map in colormaps:
                    node_color_map = colormaps[node_color_map]
                else:
                    node_color_map = colormaps["viridis"]
            values = np.array([self[node_color][c] for c in self.nodes])
            normed_vals = normalize_values(values, self.nodes, 1, 0, 1)
            node_color = lambda x: [
                k * 255 for k in node_color_map(normed_vals(x))[:-1]
            ]
        coloring_edges = stroke_color is not None
        if not coloring_edges:
            stroke_color = lambda x: (0, 0, 0)
        elif isinstance(stroke_color, str) and stroke_color in self.__dict__:
            if isinstance(node_color_map, str):
                from matplotlib import colormaps

                if node_color_map in colormaps:
                    node_color_map = colormaps[node_color_map]
                else:
                    node_color_map = colormaps["viridis"]
            values = np.array([self[stroke_color][c] for c in self.nodes])
            normed_vals = normalize_values(values, self.nodes, 1, 0, 1)
            stroke_color = lambda x: [
                k * 255 for k in node_color_map(normed_vals(x))[:-1]
            ]
        prev_x = 0
        self.vert_space_factor = vert_space_factor
        if order_key is not None:
            roots.sort(key=order_key)
        treated_cells = []

        pos_given = positions is not None
        if not pos_given:
            positions = dict(
                zip(
                    self.nodes,
                    [
                        [0.0, 0.0],
                    ]
                    * len(self.nodes),
                )
            )
        for i, r in enumerate(roots):
            r_leaves = []
            to_do = [r]
            while len(to_do) != 0:
                curr = to_do.pop(0)
                treated_cells += [curr]
                if curr in self.successor:
                    if order_key is not None:
                        to_do += sorted(self.successor[curr], key=order_key)
                    else:
                        to_do += self.successor[curr]
                else:
                    r_leaves += [curr]
            r_pos = {
                leave: [
                    prev_x + horizontal_space * (1 + j),
                    self.vert_space_factor * self.time[leave],
                ]
                for j, leave in enumerate(r_leaves)
            }
            self._get_height(r, r_pos)
            prev_x = np.max(list(r_pos.values()), axis=0)[0]
            if not pos_given:
                positions.update(r_pos)

        dwg = svgwrite.Drawing(
            file_name,
            profile="tiny",
            size=factor * np.max(list(positions.values()), axis=0),
        )
        if draw_edges and not draw_nodes and not coloring_edges:
            to_do = set(treated_cells)
            while 0 < len(to_do):
                curr = to_do.pop()
                c_cycle = self.get_cycle(curr)
                x1, y1 = positions[c_cycle[0]]
                x2, y2 = positions[c_cycle[-1]]
                dwg.add(
                    dwg.line(
                        (factor * x1, factor * y1),
                        (factor * x2, factor * y2),
                        stroke=svgwrite.rgb(0, 0, 0),
                    )
                )
                for si in self.successor.get(c_cycle[-1], []):
                    x3, y3 = positions[si]
                    dwg.add(
                        dwg.line(
                            (factor * x2, factor * y2),
                            (factor * x3, factor * y3),
                            stroke=svgwrite.rgb(0, 0, 0),
                        )
                    )
                to_do.difference_update(c_cycle)
        else:
            for c in treated_cells:
                x1, y1 = positions[c]
                for si in self.successor.get(c, []):
                    x2, y2 = positions[si]
                    if draw_edges:
                        dwg.add(
                            dwg.line(
                                (factor * x1, factor * y1),
                                (factor * x2, factor * y2),
                                stroke=svgwrite.rgb(*(stroke_color(si))),
                                stroke_width=svgwrite.pt(stroke_width(si)),
                            )
                        )
            for c in treated_cells:
                x1, y1 = positions[c]
                if draw_nodes:
                    dwg.add(
                        dwg.circle(
                            (factor * x1, factor * y1),
                            node_size(c),
                            fill=svgwrite.rgb(*(node_color(c))),
                        )
                    )
        dwg.save()

    def to_treex(self, sampling=1, start=0, finish=10000, many=True):
        """
        Convert the lineage tree into a treex file.

        start/finish refer to first index in the new array times_to_consider

        """
        from treex.tree import Tree
        from warnings import warn


        if finish - start <= 0:
            warn("Will return None, because start = finish")
            return None
        id_to_tree = {id: Tree() for id in self.nodes}
        times_to_consider = sorted(
            [t for t, n in self.time_nodes.items() if 0 < len(n)]
        )
        times_to_consider = times_to_consider[start:finish:sampling]
        start_time = times_to_consider[0]
        for t in times_to_consider:
            for id_mother in self.time_nodes[t]:
                ids_daughters = self.successor.get(id_mother, [])
                new_ids_daughters = ids_daughters.copy()
                for _ in range(sampling - 1):
                    tmp = []
                    for d in new_ids_daughters:
                        tmp.extend(self.successor.get(d, [d]))
                    new_ids_daughters = tmp
                for (
                    daugther
                ) in (
                    new_ids_daughters
                ):  ## For each daughter in the list of daughters
                    id_to_tree[id_mother].add_subtree(
                        id_to_tree[daugther]
                    )  ## Add the Treex daughter as a subtree of the Treex mother
        roots = [id_to_tree[id] for id in set(self.time_nodes[start_time])]
        for root, ids in zip(roots, set(self.time_nodes[start_time])):
            root.add_attribute_to_id("ID", ids)
        if not many:
            reroot = Tree()
            for root in roots:
                reroot.add_subtree(root)
            return reroot
        else:
            return roots

    def to_tlp(
        self,
        fname,
        t_min=-1,
        t_max=np.inf,
        nodes_to_use=None,
        temporal=True,
        spatial=None,
        write_layout=True,
        node_properties=None,
        Names=False,
    ):
        """Write a lineage tree into an understable tulip file.

        Args:
            fname (str): path to the tulip file to create
            t_min (int): minimum time to consider, default -1
            t_max (int): maximum time to consider, default np.inf
            nodes_to_use ([int, ]): list of nodes to show in the graph,
                          default *None*, then self.nodes is used
                          (taking into account *t_min* and *t_max*)
            temporal (bool): True if the temporal links should be printed, default True
            spatial (str): Build spatial edges from a spatial neighbourhood graph.
                The graph has to be computed before running this function
                'ball': neighbours at a given distance,
                'kn': k-nearest neighbours,
                'GG': gabriel graph,
                None: no spatial edges are writen.
                Default None
            write_layout (bool): True, write the spatial position as layout,
                                   False, do not write spatial positionm
                                   default True
            node_properties ({`p_name`, [{id, p_value}, default]}): a dictionary of properties to write
                                                To a key representing the name of the property is
                                                paired a dictionary that maps a cell id to a property
                                                and a default value for this property
            Names (bool): Only works with ASTEC outputs, True to sort the cells by their names
        """

        def format_names(names_which_matter):
            """Return an ensured formated cell names"""
            tmp = {}
            for k, v in names_which_matter.items():
                try:
                    tmp[k] = (
                        v.split(".")[0][0]
                        + "%02d" % int(v.split(".")[0][1:])
                        + "."
                        + "%04d" % int(v.split(".")[1][:-1])
                        + v.split(".")[1][-1]
                    )
                except Exception:
                    print(v)
                    exit()
            return tmp

        def spatial_adjlist_to_set(s_g):
            s_edges = set()
            for t, gg in s_g.items():
                for c, N in gg.items():
                    s_edges.update([tuple(sorted([c, ni])) for ni in N])
            return s_edges

        f = open(fname, "w")
        f.write('(tlp "2.0"\n')
        f.write("(nodes ")

        if spatial:
            if spatial.lower() == "gg" and hasattr(self, "Gabriel_graph"):
                s_edges = spatial_adjlist_to_set(self.Gabriel_graph)
            elif spatial.lower() == "kn" and hasattr(self, "kn_graph"):
                s_edges = spatial_adjlist_to_set(self.kn_graph)
            elif spatial.lower() == "ball" and hasattr(self, "th_edges"):
                s_edges = spatial_adjlist_to_set(self.th_edges)

        if not nodes_to_use:
            if t_max != np.inf or -1 < t_min:
                nodes_to_use = [
                    n for n in self.nodes if t_min < self.time[n] <= t_max
                ]
                edges_to_use = []
                if temporal:
                    edges_to_use += [
                        e
                        for e in self.edges
                        if t_min < self.time[e[0]] < t_max
                    ]
                if spatial:
                    edges_to_use += [
                        e for e in s_edges if t_min < self.time[e[0]] < t_max
                    ]
            else:
                nodes_to_use = list(self.nodes)
                edges_to_use = []
                if temporal:
                    edges_to_use += list(self.edges)
                if spatial:
                    edges_to_use += list(s_edges)
        else:
            edges_to_use = []
            if temporal:
                edges_to_use += [
                    e
                    for e in self.edges
                    if e[0] in nodes_to_use and e[1] in nodes_to_use
                ]
            if spatial:
                edges_to_use += [
                    e for e in s_edges if t_min < self.time[e[0]] < t_max
                ]
        nodes_to_use = set(nodes_to_use)
        if Names:
            names_which_matter = {
                k: v
                for k, v in node_properties[Names][0].items()
                if v != "" and v != "NO" and k in nodes_to_use
            }
            names_formated = format_names(names_which_matter)
            order_on_nodes = np.array(list(names_formated.keys()))[
                np.argsort(list(names_formated.values()))
            ]
            nodes_to_use = set(nodes_to_use).difference(order_on_nodes)
            tmp_names = {}
            for k, v in node_properties[Names][0].items():
                if (
                    len(
                        self.successor.get(
                            self.predecessor.get(k, [-1])[0], []
                        )
                    )
                    != 1
                    or self.time[k] == t_min + 1
                ):
                    tmp_names[k] = v
            node_properties[Names][0] = tmp_names
            for n in order_on_nodes:
                f.write(str(n) + " ")
        else:
            order_on_nodes = set()

        for n in nodes_to_use:
            f.write(str(n) + " ")
        f.write(")\n")

        nodes_to_use.update(order_on_nodes)

        for i, e in enumerate(edges_to_use):
            f.write(
                "(edge " + str(i) + " " + str(e[0]) + " " + str(e[1]) + ")\n"
            )

        f.write('(property 0 int "time"\n')
        f.write('\t(default "0" "0")\n')
        for n in nodes_to_use:
            f.write(
                "\t(node " + str(n) + str(' "') + str(self.time[n]) + '")\n'
            )
        f.write(")\n")

        if write_layout:
            f.write('(property 0 layout "viewLayout"\n')
            f.write('\t(default "(0, 0, 0)" "()")\n')
            for n in nodes_to_use:
                f.write(
                    "\t(node "
                    + str(n)
                    + str(' "')
                    + str(tuple(self.pos[n]))
                    + '")\n'
                )
            f.write(")\n")
            f.write('(property 0 double "distance"\n')
            f.write('\t(default "0" "0")\n')
            for i, e in enumerate(edges_to_use):
                d_tmp = np.linalg.norm(self.pos[e[0]] - self.pos[e[1]])
                f.write("\t(edge " + str(i) + str(' "') + str(d_tmp) + '")\n')
                f.write(
                    "\t(node " + str(e[0]) + str(' "') + str(d_tmp) + '")\n'
                )
            f.write(")\n")

        if node_properties:
            for p_name, (p_dict, default) in node_properties.items():
                if type(list(p_dict.values())[0]) == str:
                    f.write('(property 0 string "%s"\n' % p_name)
                    f.write("\t(default %s %s)\n" % (default, default))
                elif isinstance(list(p_dict.values())[0], Number):
                    f.write('(property 0 double "%s"\n' % p_name)
                    f.write('\t(default "0" "0")\n')
                for n in nodes_to_use:
                    f.write(
                        "\t(node "
                        + str(n)
                        + str(' "')
                        + str(p_dict.get(n, default))
                        + '")\n'
                    )
                f.write(")\n")

        f.write(")")
        f.close()

    def read_from_csv(self, file_path, z_mult, link=1, delim=","):
        def convert_for_csv(v):
            if v.isdigit():
                return int(v)
            else:
                return float(v)

        with open(file_path) as f:
            lines = f.readlines()
            f.close()
        self.time_nodes = {}
        self.time_edges = {}
        unique_id = 0
        self.nodes = set()
        self.edges = set()
        self.successor = {}
        self.predecessor = {}
        self.pos = {}
        self.time_id = {}
        self.time = {}
        self.lin = {}
        self.C_lin = {}
        if not link:
            self.displacement = {}
        lines_to_int = []
        corres = {}
        for line in lines:
            lines_to_int += [
                [convert_for_csv(v.strip()) for v in line.split(delim)]
            ]
        lines_to_int = np.array(lines_to_int)
        if link == 2:
            lines_to_int = lines_to_int[np.argsort(lines_to_int[:, 0])]
        else:
            lines_to_int = lines_to_int[np.argsort(lines_to_int[:, 1])]
        for line in lines_to_int:
            if link == 1:
                id_, t, z, y, x, pred, lin_id = line
            elif link == 2:
                t, z, y, x, id_, pred, lin_id = line
            else:
                id_, t, z, y, x, dz, dy, dx = line
                pred = None
                lin_id = None
            t = int(t)
            pos = np.array([x, y, z])
            C = unique_id
            corres[id_] = C
            pos[-1] = pos[-1] * z_mult
            if pred in corres:
                M = corres[pred]
                self.predecessor[C] = [M]
                self.successor.setdefault(M, []).append(C)
                self.edges.add((M, C))
                self.time_edges.setdefault(t, set()).add((M, C))
                self.lin.setdefault(lin_id, []).append(C)
                self.C_lin[C] = lin_id
            self.pos[C] = pos
            self.nodes.add(C)
            self.time_nodes.setdefault(t, set()).add(C)
            # self.time_id[(t, cell_id)] = C
            self.time[C] = t
            if not link:
                self.displacement[C] = np.array([dx, dy, dz * z_mult])
            unique_id += 1
        self.max_id = unique_id - 1
        self.t_b = min(self.time_nodes)
        self.t_e = max(self.time_nodes)

    def read_from_ASTEC(self, file_path, eigen=False):
        """Read an `xml` or `pkl` file produced by the ASTEC algorithm.

        Args:
            file_path (str): path to an output generated by ASTEC
            eigen (bool): whether or not to read the eigen values, default False
        """
        self._astec_keydictionary = {
            "cell_lineage": [
                "lineage_tree",
                "lin_tree",
                "Lineage tree",
                "cell_lineage",
            ],
            "cell_h_min": ["cell_h_min", "h_mins_information"],
            "cell_volume": [
                "cell_volume",
                "volumes_information",
                "volumes information",
                "vol",
            ],
            "cell_surface": ["cell_surface", "cell surface"],
            "cell_compactness": [
                "cell_compactness",
                "Cell Compactness",
                "compacity",
                "cell_sphericity",
            ],
            "cell_sigma": ["cell_sigma", "sigmas_information", "sigmas"],
            "cell_labels_in_time": [
                "cell_labels_in_time",
                "Cells labels in time",
                "time_labels",
            ],
            "cell_barycenter": [
                "cell_barycenter",
                "Barycenters",
                "barycenters",
            ],
            "cell_fate": ["cell_fate", "Fate"],
            "cell_fate_2": ["cell_fate_2", "Fate2"],
            "cell_fate_3": ["cell_fate_3", "Fate3"],
            "cell_fate_4": ["cell_fate_4", "Fate4"],
            "all_cells": [
                "all_cells",
                "All Cells",
                "All_Cells",
                "all cells",
                "tot_cells",
            ],
            "cell_principal_values": [
                "cell_principal_values",
                "Principal values",
            ],
            "cell_name": ["cell_name", "Names", "names", "cell_names"],
            "cell_contact_surface": [
                "cell_contact_surface",
                "cell_cell_contact_information",
            ],
            "cell_history": [
                "cell_history",
                "Cells history",
                "cell_life",
                "life",
            ],
            "cell_principal_vectors": [
                "cell_principal_vectors",
                "Principal vectors",
            ],
            "cell_naming_score": ["cell_naming_score", "Scores", "scores"],
            "problematic_cells": ["problematic_cells"],
            "unknown_key": ["unknown_key"],
        }

        if os.path.splitext(file_path)[-1] == ".xml":
            tmp_data = self._read_from_ASTEC_xml(file_path)
        else:
            tmp_data = self._read_from_ASTEC_pkl(file_path, eigen)

        # make sure these are all named liked they are in tmp_data (or change dictionary above)
        self.name = {}
        self.volume = {}
        self.lT2pkl = {}
        self.pkl2lT = {}
        self.contact = {}
        self.prob_cells = set()
        self.image_label = {}

        lt = tmp_data["cell_lineage"]

        # if "cell_name" in tmp_data:
        #     names = tmp_data["cell_name"]
        # else:
        #     names = {}

        if "cell_contact_surface" in tmp_data:
            do_surf = True
            surfaces = tmp_data["cell_contact_surface"]
        else:
            do_surf = False

        # if "problematic_cells" in tmp_data:
        #     prob_cells = set(tmp_data["problematic_cells"])
        # else:
        #     prob_cells = set()
        # if eigen:
        #     self.eigen_vectors = {}
        #     self.eigen_values = {}
        #     eig_val = tmp_data["cell_principal_values"]
        #     eig_vec = tmp_data["cell_principal_vectors"]

        inv = {vi: [c] for c, v in lt.items() for vi in v}
        nodes = set(lt).union(inv)
        # if "cell_barycenter" in tmp_data:
        #     pos = tmp_data["cell_barycenter"]
        # else:
        #     pos = dict(list(zip(nodes,[[0.0, 0.0, 0.0]]* len(nodes))))

        unique_id = 0
        # id_corres = {}

        for n in nodes:
            # if n in prob_cells:
            #     self.prob_cells.add(unique_id)
            # if n in pos and n in names:
            t = n // 10**4
            self.image_label[unique_id] = n % 10**4
            self.lT2pkl[unique_id] = n
            self.pkl2lT[n] = unique_id
            # self.name[unique_id] = names.get(n, "")
            # position = np.array(pos.get(n, [0, 0, 0]), dtype=float)
            self.time_nodes.setdefault(t, set()).add(unique_id)
            self.nodes.add(unique_id)
            # self.pos[unique_id] = position
            self.time[unique_id] = t
            # id_corres[n] = unique_id
            if "cell_volume" in tmp_data:
                self.volume[unique_id] = tmp_data["cell_volume"].get(n, 0.0)
            # if eigen:
            #     self.eigen_vectors[unique_id] = eig_vec.get(n)
            #     self.eigen_values[unique_id] = eig_val.get(n)
            if "cell_fate" in tmp_data:
                self.fates = {}
                self.fates[unique_id] = tmp_data["cell_fate"].get(n, "")

            unique_id += 1
        # self.contact = {self.pkl2lT[c]: v for c, v in surfaces.iteritems() if c in self.pkl2lT}
        if do_surf:
            for c in nodes:
                if c in surfaces and c in self.pkl2lT:
                    self.contact[self.pkl2lT[c]] = {
                        self.pkl2lT.get(n, -1): s
                        for n, s in surfaces[c].items()
                        if n % 10**4 == 1 or n in self.pkl2lT
                    }

        for n, new_id in self.pkl2lT.items():
            # new_id = id_corres[n]
            if n in inv:
                self.predecessor[new_id] = [self.pkl2lT[ni] for ni in inv[n]]
            if n in lt:
                self.successor[new_id] = [
                    self.pkl2lT[ni] for ni in lt[n] if ni in self.pkl2lT
                ]
                self.edges.update(
                    [(new_id, ni) for ni in self.successor[new_id]]
                )
                for ni in self.successor[new_id]:
                    # self.edges += [(new_id, ni)]
                    self.time_edges.setdefault(t - 1, set()).add((new_id, ni))

        self.t_b = min(self.time_nodes)
        self.t_e = max(self.time_nodes)
        self.max_id = unique_id

        # do this in the end of the process, skip lineage tree and whatever is stored already
        for prop_name, prop_values in tmp_data.items():
            if hasattr(self, prop_name):
                continue
            else:
                if isinstance(prop_values, dict):
                    dictionary = {
                        self.pkl2lT[k]: v for k, v in prop_values.items()
                    }
                    # is it a regular dictionary or a dictionary with dictionaries inside?
                    for key, value in dictionary.items():
                        if isinstance(value, dict):
                            # rename all ids from old to new
                            dictionary[key] = {
                                self.pkl2lT[k]: v for k, v in value
                            }
                    self.__dict__[prop_name] = dictionary
                # is any of this necessary? Or does it mean it anyways does not contain information about the id and a simple else: is enough?
                elif (
                    prop_values.isinstance(set)
                    or prop_values.isinstance(list)
                    or prop_values.isinstance(np.array)
                ):
                    self.__dict__[prop_name] = prop_values

            # what else could it be?

        # add a list of all available properties

    def _read_from_ASTEC_xml(self, file_path):
        def _set_dictionary_value(root):
            if len(root) == 0:
                if root.text is None:
                    return None
                else:
                    return eval(root.text)
            else:
                dictionary = {}
                for child in root:
                    key = child.tag
                    if child.tag == "cell":
                        key = int(child.attrib["cell-id"])
                    dictionary[key] = _set_dictionary_value(child)
            return dictionary

        tree = ET.parse(file_path)
        root = tree.getroot()
        dictionary = {}

        for k, v in self._astec_keydictionary.items():
            if root.tag == k:
                dictionary[str(root.tag)] = _set_dictionary_value(root)
                break
        else:
            for child in root:
                value = _set_dictionary_value(child)
                if value is not None:
                    dictionary[str(child.tag)] = value
        return dictionary

    def _read_from_ASTEC_pkl(self, file_path, eigen=False):
        with open(file_path, "rb") as f:
            tmp_data = pkl.load(f, encoding="latin1")
            f.close()
        new_ref = {}
        for k, v in self._astec_keydictionary.items():
            for key in v:
                new_ref[key] = k
        new_dict = {}

        for k, v in tmp_data.items():
            if k in new_ref:
                new_dict[new_ref[k]] = v
            else:
                new_dict[k] = v
        return new_dict

    def read_from_txt_for_celegans(self, file):
        implicit_l_t = {
            "AB": "P0",
            "P1": "P0",
            "EMS": "P1",
            "P2": "P1",
            "MS": "EMS",
            "E": "EMS",
            "C": "P2",
            "P3": "P2",
            "D": "P3",
            "P4": "P3",
            "Z2": "P4",
            "Z3": "P4",
        }
        with open(file, "r") as f:
            raw = f.readlines()[1:]
            f.close()
        self.name = {}

        unique_id = 0
        for line in raw:
            t = int(line.split("\t")[0])
            self.name[unique_id] = line.split("\t")[1]
            position = np.array(line.split("\t")[2:5], dtype=float)
            self.time_nodes.setdefault(t, set()).add(unique_id)
            self.nodes.add(unique_id)
            self.pos[unique_id] = position
            self.time[unique_id] = t
            unique_id += 1

        self.t_b = min(self.time_nodes)
        self.t_e = max(self.time_nodes)

        for t, cells in self.time_nodes.items():
            if t != self.t_b:
                prev_cells = self.time_nodes[t - 1]
                name_to_id = {self.name[c]: c for c in prev_cells}
                for c in cells:
                    if self.name[c] in name_to_id:
                        p = name_to_id[self.name[c]]
                    elif self.name[c][:-1] in name_to_id:
                        p = name_to_id[self.name[c][:-1]]
                    elif implicit_l_t.get(self.name[c]) in name_to_id:
                        p = name_to_id[implicit_l_t.get(self.name[c])]
                    else:
                        print(
                            "error, cell %s has no predecessors" % self.name[c]
                        )
                        p = None
                    self.predecessor.setdefault(c, []).append(p)
                    self.successor.setdefault(p, []).append(c)
                    self.edges.add((p, c))
                    self.time_edges.setdefault(t - 1, set()).add((p, c))
            self.max_id = unique_id

    def read_from_txt_for_celegans_CAO(
        self, file, reorder=False, raw_size=None, shape=None
    ):
        implicit_l_t = {
            "AB": "P0",
            "P1": "P0",
            "EMS": "P1",
            "P2": "P1",
            "MS": "EMS",
            "E": "EMS",
            "C": "P2",
            "P3": "P2",
            "D": "P3",
            "P4": "P3",
            "Z2": "P4",
            "Z3": "P4",
        }
        split_line = lambda line: (
            line.split()[0],
            eval(line.split()[1]),
            eval(line.split()[2]),
            eval(line.split()[3]),
            eval(line.split()[4]),
        )
        with open(file, "r") as f:
            raw = f.readlines()[1:]
            f.close()
        self.name = {}

        unique_id = 0
        for name, t, z, x, y in map(split_line, raw):
            self.name[unique_id] = name
            position = np.array([x, y, z], dtype=np.float)
            self.time_nodes.setdefault(t, set()).add(unique_id)
            self.nodes.add(unique_id)
            if reorder:
                flip = lambda x: np.array([x[0], x[1], raw_size[2] - x[2]])
                adjust = lambda x: (shape / raw_size * flip(x))[[1, 0, 2]]
                self.pos[unique_id] = adjust(position)
            else:
                self.pos[unique_id] = position
            self.time[unique_id] = t
            unique_id += 1

        self.t_b = min(self.time_nodes)
        self.t_e = max(self.time_nodes)

        for t, cells in self.time_nodes.items():
            if t != self.t_b:
                prev_cells = self.time_nodes[t - 1]
                name_to_id = {self.name[c]: c for c in prev_cells}
                for c in cells:
                    if self.name[c] in name_to_id:
                        p = name_to_id[self.name[c]]
                    elif self.name[c][:-1] in name_to_id:
                        p = name_to_id[self.name[c][:-1]]
                    elif implicit_l_t.get(self.name[c]) in name_to_id:
                        p = name_to_id[implicit_l_t.get(self.name[c])]
                    else:
                        print(
                            "error, cell %s has no predecessors" % self.name[c]
                        )
                        p = None
                    self.predecessor.setdefault(c, []).append(p)
                    self.successor.setdefault(p, []).append(c)
                    self.edges.add((p, c))
                    self.time_edges.setdefault(t - 1, set()).add((p, c))
            self.max_id = unique_id

    def read_tgmm_xml(self, file_format, tb, te, z_mult=1.0):
        """Reads a lineage tree from TGMM xml output.

        Args:
            file_format (str): path to the xmls location.
                    it should be written as follow:
                    path/to/xml/standard_name_t{t:06d}.xml where (as an example)
                    {t:06d} means a series of 6 digits representing the time and
                    if the time values is smaller that 6 digits, the missing
                    digits are filed with 0s
            tb (int): first time point to read
            te (int): last time point to read
            z_mult (float): aspect ratio
        """
        self.time_nodes = {}
        self.time_edges = {}
        unique_id = 0
        self.nodes = set()
        self.edges = set()
        self.successor = {}
        self.predecessor = {}
        self.pos = {}
        self.time_id = {}
        self.time = {}
        self.mother_not_found = []
        self.ind_cells = {}
        self.svIdx = {}
        self.lin = {}
        self.C_lin = {}
        self.coeffs = {}
        self.intensity = {}
        self.W = {}
        for t in range(tb, te + 1):
            print(t, end=" ")
            if t % 10 == 0:
                print()
            tree = ET.parse(file_format.format(t=t))
            root = tree.getroot()
            self.time_nodes[t] = set()
            self.time_edges[t] = set()
            for it in root:
                if (
                    "-1.#IND" not in it.attrib["m"]
                    and "nan" not in it.attrib["m"]
                ):
                    M_id, pos, cell_id, svIdx, lin_id = (
                        int(it.attrib["parent"]),
                        [
                            float(v)
                            for v in it.attrib["m"].split(" ")
                            if v != ""
                        ],
                        int(it.attrib["id"]),
                        [
                            int(v)
                            for v in it.attrib["svIdx"].split(" ")
                            if v != ""
                        ],
                        int(it.attrib["lineage"]),
                    )
                    try:
                        alpha, W, nu, alphaPrior = (
                            float(it.attrib["alpha"]),
                            [
                                float(v)
                                for v in it.attrib["W"].split(" ")
                                if v != ""
                            ],
                            float(it.attrib["nu"]),
                            float(it.attrib["alphaPrior"]),
                        )
                        pos = np.array(pos)
                        C = unique_id
                        pos[-1] = pos[-1] * z_mult
                        if (t - 1, M_id) in self.time_id:
                            M = self.time_id[(t - 1, M_id)]
                            self.successor.setdefault(M, []).append(C)
                            self.predecessor.setdefault(C, []).append(M)
                            self.edges.add((M, C))
                            self.time_edges[t].add((M, C))
                        else:
                            if M_id != -1:
                                self.mother_not_found.append(C)
                        self.pos[C] = pos
                        self.nodes.add(C)
                        self.time_nodes[t].add(C)
                        self.time_id[(t, cell_id)] = C
                        self.time[C] = t
                        self.svIdx[C] = svIdx
                        self.lin.setdefault(lin_id, []).append(C)
                        self.C_lin[C] = lin_id
                        self.intensity[C] = max(alpha - alphaPrior, 0)
                        tmp = list(np.array(W) * nu)
                        self.W[C] = np.array(W).reshape(3, 3)
                        self.coeffs[C] = (
                            tmp[:3] + tmp[4:6] + tmp[8:9] + list(pos)
                        )
                        unique_id += 1
                    except Exception:
                        pass
                else:
                    if t in self.ind_cells:
                        self.ind_cells[t] += 1
                    else:
                        self.ind_cells[t] = 1
        self.max_id = unique_id - 1

    def read_from_mastodon(self, path, name):
        from mastodon_reader import MastodonReader

        mr = MastodonReader(path)
        spots, links = mr.read_tables()
        mr.read_tags(spots, links)

        self.node_name = {}

        for c in spots.iloc:
            unique_id = c.name
            x, y, z = c.x, c.y, c.z
            t = c.t
            if name is not None:
                n = c[name]
            else:
                n = ""
            self.time_nodes.setdefault(t, set()).add(unique_id)
            self.nodes.add(unique_id)
            self.time[unique_id] = t
            self.node_name[unique_id] = n
            self.pos[unique_id] = np.array([x, y, z])

        for e in links.iloc:
            source = e.source_idx
            target = e.target_idx
            self.predecessor.setdefault(target, []).append(source)
            self.successor.setdefault(source, []).append(target)
            self.edges.add((source, target))
            self.time_edges.setdefault(self.time[source], set()).add(
                (source, target)
            )
        self.t_b = min(self.time_nodes.keys())
        self.t_e = max(self.time_nodes.keys())

    def read_from_mastodon_csv(self, path):
        spots = []
        links = []
        self.node_name = {}
<<<<<<< HEAD

        with open(path[0], "r") as file:
=======
        
        with open(path[0], 'r',encoding= "utf-8",errors="ignore") as file:
>>>>>>> 5e66c877
            csvreader = csv.reader(file)
            for row in csvreader:
                spots.append(row)
        spots = spots[3:]

<<<<<<< HEAD
        with open(path[1], "r") as file:
=======
        with open(path[1], 'r', encoding= "utf-8",errors="ignore") as file:
>>>>>>> 5e66c877
            csvreader = csv.reader(file)
            for row in csvreader:
                links.append(row)
        links = links[3:]

        for spot in spots:
            unique_id = int(spot[1])
            x, y, z = spot[5:8]
            t = int(spot[4])
            self.time_nodes.setdefault(t, set()).add(unique_id)
            self.nodes.add(unique_id)
            self.time[unique_id] = t
            self.node_name[unique_id] = spot[1]
            self.pos[unique_id] = np.array([x, y, z])

        for link in links:
            source = int(float(link[4]))
            target = int(float(link[5]))
            self.predecessor.setdefault(target, []).append(source)
            self.successor.setdefault(source, []).append(target)
            self.edges.add((source, target))
            self.time_edges.setdefault(self.time[source], set()).add(
                (source, target)
            )
        self.t_b = min(self.time_nodes.keys())
        self.t_e = max(self.time_nodes.keys())

    def read_from_mamut_xml(self, path):
        """Read a lineage tree from a MaMuT xml.

        Args:
            path (str): path to the MaMut xml
        """
        tree = ET.parse(path)
        for elem in tree.getroot():
            if elem.tag == "Model":
                Model = elem
        FeatureDeclarations, AllSpots, AllTracks, FilteredTracks = list(Model)

        for attr in self.xml_attributes:
            self.__dict__[attr] = {}
        self.time_nodes = {}
        self.time_edges = {}
        self.nodes = set()
        self.pos = {}
        self.time = {}
        self.node_name = {}
        for frame in AllSpots:
            t = int(frame.attrib["frame"])
            self.time_nodes[t] = set()
            for cell in frame:
                cell_id, n, x, y, z = (
                    int(cell.attrib["ID"]),
                    cell.attrib["name"],
                    float(cell.attrib["POSITION_X"]),
                    float(cell.attrib["POSITION_Y"]),
                    float(cell.attrib["POSITION_Z"]),
                )
                self.time_nodes[t].add(cell_id)
                self.nodes.add(cell_id)
                self.pos[cell_id] = np.array([x, y, z])
                self.time[cell_id] = t
                self.node_name[cell_id] = n
                if "TISSUE_NAME" in cell.attrib:
                    if not hasattr(self, "fate"):
                        self.fate = {}
                    self.fate[cell_id] = cell.attrib["TISSUE_NAME"]
                if "TISSUE_TYPE" in cell.attrib:
                    if not hasattr(self, "fate_nb"):
                        self.fate_nb = {}
                    self.fate_nb[cell_id] = eval(cell.attrib["TISSUE_TYPE"])
                for attr in cell.attrib:
                    if attr in self.xml_attributes:
                        self.__dict__[attr][cell_id] = eval(cell.attrib[attr])

        self.edges = set()
        self.roots = []
        tracks = {}
        self.successor = {}
        self.predecessor = {}
        self.track_name = {}
        for track in AllTracks:
            if "TRACK_DURATION" in track.attrib:
                t_id, _ = int(track.attrib["TRACK_ID"]), float(
                    track.attrib["TRACK_DURATION"]
                )
            else:
                t_id = int(track.attrib["TRACK_ID"])
            t_name = track.attrib["name"]
            tracks[t_id] = []
            for edge in track:
                s, t = int(edge.attrib["SPOT_SOURCE_ID"]), int(
                    edge.attrib["SPOT_TARGET_ID"]
                )
                if s in self.nodes and t in self.nodes:
                    if self.time[s] > self.time[t]:
                        s, t = t, s
                    self.successor.setdefault(s, []).append(t)
                    self.predecessor.setdefault(t, []).append(s)
                    self.track_name[s] = t_name
                    self.track_name[t] = t_name
                    tracks[t_id].append((s, t))
                    self.edges.add((s, t))
        self.t_b = min(self.time_nodes.keys())
        self.t_e = max(self.time_nodes.keys())

    def to_binary(self, fname, starting_points=None):
        """Writes the lineage tree (a forest) as a binary structure
        (assuming it is a binary tree, it would not work for *n* ary tree with 2 < *n*).
        The binary file is composed of 3 sequences of numbers and
        a header specifying the size of each of these sequences.
        The first sequence, *number_sequence*, represents the lineage tree
        as a DFT preporder transversal list. -1 signifying a leaf and -2 a branching
        The second sequence, *time_sequence*, represent the starting time of each tree.
        The third sequence, *pos_sequence*, reprensent the 3D coordinates of the objects.
        The header specify the size of each of these sequences.
        Each size is stored as a long long
        The *number_sequence* is stored as a list of long long (0 -> 2^(8*8)-1)
        The *time_sequence* is stored as a list of unsigned short (0 -> 2^(8*2)-1)
        The *pos_sequence* is stored as a list of double.

        Args:
            fname (str): name of the binary file
            starting_points ([int, ]): list of the roots to be written.
                If None, all roots are written, default value, None
        """
        if starting_points is None:
            starting_points = [
                c
                for c in self.successor.keys()
                if self.predecessor.get(c, []) == []
            ]
        number_sequence = [-1]
        pos_sequence = []
        time_sequence = []
        for c in starting_points:
            time_sequence.append(self.time.get(c, 0))
            to_treat = [c]
            while to_treat != []:
                curr_c = to_treat.pop()
                number_sequence.append(curr_c)
                pos_sequence += list(self.pos[curr_c])
                if self.successor.get(curr_c, []) == []:
                    number_sequence.append(-1)
                elif len(self.successor[curr_c]) == 1:
                    to_treat += self.successor[curr_c]
                else:
                    number_sequence.append(-2)
                    to_treat += self.successor[curr_c]
        remaining_nodes = set(self.nodes) - set(number_sequence)

        for c in remaining_nodes:
            time_sequence.append(self.time.get(c, 0))
            number_sequence.append(c)
            pos_sequence += list(self.pos[c])
            number_sequence.append(-1)

        f = open(fname, "wb")
        f.write(struct.pack("q", len(number_sequence)))
        f.write(struct.pack("q", len(time_sequence)))
        f.write(struct.pack("q", len(pos_sequence)))
        f.write(struct.pack("q" * len(number_sequence), *number_sequence))
        f.write(struct.pack("H" * len(time_sequence), *time_sequence))
        f.write(struct.pack("d" * len(pos_sequence), *pos_sequence))

        f.close()

    def read_from_binary(self, fname, reverse_time=False):
        """Reads a binary lineageTree file name.
        Format description: see self.to_binary

        Args:
            fname: string, path to the binary file
            reverse_time: bool, not used
        """
        q_size = struct.calcsize("q")
        H_size = struct.calcsize("H")
        d_size = struct.calcsize("d")

        f = open(fname, "rb")
        len_tree = struct.unpack("q", f.read(q_size))[0]
        len_time = struct.unpack("q", f.read(q_size))[0]
        len_pos = struct.unpack("q", f.read(q_size))[0]
        number_sequence = list(
            struct.unpack("q" * len_tree, f.read(q_size * len_tree))
        )
        time_sequence = list(
            struct.unpack("H" * len_time, f.read(H_size * len_time))
        )
        pos_sequence = np.array(
            struct.unpack("d" * len_pos, f.read(d_size * len_pos))
        )

        f.close()

        successor = {}
        predecessor = {}
        time = {}
        time_nodes = {}
        time_edges = {}
        pos = {}
        is_root = {}
        nodes = []
        edges = []
        waiting_list = []
        print(number_sequence[0])
        i = 0
        done = False
        if max(number_sequence[::2]) == -1:
            tmp = number_sequence[1::2]
            if len(tmp) * 3 == len(pos_sequence) == len(time_sequence) * 3:
                time = dict(list(zip(tmp, time_sequence)))
                for c, t in time.items():
                    time_nodes.setdefault(t, set()).add(c)
                pos = dict(
                    list(zip(tmp, np.reshape(pos_sequence, (len_time, 3))))
                )
                is_root = {c: True for c in tmp}
                nodes = tmp
                done = True
        while (
            i < len(number_sequence) and not done
        ):  # , c in enumerate(number_sequence[:-1]):
            c = number_sequence[i]
            if c == -1:
                if waiting_list != []:
                    prev_mother = waiting_list.pop()
                    successor[prev_mother].insert(0, number_sequence[i + 1])
                    edges.append((prev_mother, number_sequence[i + 1]))
                    time_edges.setdefault(t, set()).add(
                        (prev_mother, number_sequence[i + 1])
                    )
                    is_root[number_sequence[i + 1]] = False
                    t = time[prev_mother] + 1
                else:
                    t = time_sequence.pop(0)
                    is_root[number_sequence[i + 1]] = True

            elif c == -2:
                successor[waiting_list[-1]] = [number_sequence[i + 1]]
                edges.append((waiting_list[-1], number_sequence[i + 1]))
                time_edges.setdefault(t, set()).add(
                    (waiting_list[-1], number_sequence[i + 1])
                )
                is_root[number_sequence[i + 1]] = False
                pos[waiting_list[-1]] = pos_sequence[:3]
                pos_sequence = pos_sequence[3:]
                nodes.append(waiting_list[-1])
                time[waiting_list[-1]] = t
                time_nodes.setdefault(t, set()).add(waiting_list[-1])
                t += 1

            elif number_sequence[i + 1] >= 0:
                successor[c] = [number_sequence[i + 1]]
                edges.append((c, number_sequence[i + 1]))
                time_edges.setdefault(t, set()).add(
                    (c, number_sequence[i + 1])
                )
                is_root[number_sequence[i + 1]] = False
                pos[c] = pos_sequence[:3]
                pos_sequence = pos_sequence[3:]
                nodes.append(c)
                time[c] = t
                time_nodes.setdefault(t, set()).add(c)
                t += 1

            elif number_sequence[i + 1] == -2:
                waiting_list += [c]

            elif number_sequence[i + 1] == -1:
                pos[c] = pos_sequence[:3]
                pos_sequence = pos_sequence[3:]
                nodes.append(c)
                time[c] = t
                time_nodes.setdefault(t, set()).add(c)
                t += 1
                i += 1
                if waiting_list != []:
                    prev_mother = waiting_list.pop()
                    successor[prev_mother].insert(0, number_sequence[i + 1])
                    edges.append((prev_mother, number_sequence[i + 1]))
                    time_edges.setdefault(t, set()).add(
                        (prev_mother, number_sequence[i + 1])
                    )
                    if i + 1 < len(number_sequence):
                        is_root[number_sequence[i + 1]] = False
                    t = time[prev_mother] + 1
                else:
                    if 0 < len(time_sequence):
                        t = time_sequence.pop(0)
                    if i + 1 < len(number_sequence):
                        is_root[number_sequence[i + 1]] = True
            i += 1

        predecessor = {vi: [k] for k, v in successor.items() for vi in v}

        self.successor = successor
        self.predecessor = predecessor
        self.time = time
        self.time_nodes = time_nodes
        self.time_edges = time_edges
        self.pos = pos
        self.nodes = set(nodes)
        self.edges = set(edges)
        self.t_b = min(time_nodes.keys())
        self.t_e = max(time_nodes.keys())
        self.is_root = is_root
        self.max_id = max(self.nodes)

    def write(self, fname):
        if os.path.splitext(fname)[-1] != ".lT":
            fname = os.path.extsep.join((fname, "lT"))
        with open(fname, "bw") as f:
            pkl.dump(self, f)
            f.close()

    @classmethod
    def load(clf, fname):
        with open(fname, "br") as f:
            lT = pkl.load(f)
            f.close()
        return lT

    def get_idx3d(self, t):
        """Get a 3d kdtree for the dataset at time *t* .
        The  kdtree is stored in *self.kdtrees[t]*

        Args:
            t (int): time
        Returns:
            (kdtree, [int, ]): the built kdtree and
                the correspondancy list,
                If the query in the kdtree gives you the value i,
                then it corresponds to the id in the tree to_check_self[i]
        """
        to_check_self = list(self.time_nodes[t])
        if t not in self.kdtrees:
            data_corres = {}
            data = []
            for i, C in enumerate(to_check_self):
                data.append(tuple(self.pos[C]))
                data_corres[i] = C
            idx3d = KDTree(data)
            self.kdtrees[t] = idx3d
        else:
            idx3d = self.kdtrees[t]
        return idx3d, np.array(to_check_self)

    def get_gabriel_graph(self, t):
        """Build the Gabriel graph of the given graph for time point `t`
        The Garbiel graph is then stored in self.Gabriel_graph and returned
        *WARNING: the graph is not recomputed if already computed. even if nodes were added*.

        Args:
            t (int): time
        Returns:
            {int, set([int, ])}: a dictionary that maps a node to
                the set of its neighbors
        """
        if not hasattr(self, "Gabriel_graph"):
            self.Gabriel_graph = {}

        if t not in self.Gabriel_graph:
            idx3d, nodes = self.get_idx3d(t)

            data_corres = {}
            data = []
            for i, C in enumerate(nodes):
                data.append(self.pos[C])
                data_corres[i] = C

            tmp = Delaunay(data)

            delaunay_graph = {}

            for N in tmp.simplices:
                for e1, e2 in combinations(np.sort(N), 2):
                    delaunay_graph.setdefault(e1, set([])).add(e2)
                    delaunay_graph.setdefault(e2, set([])).add(e1)

            Gabriel_graph = {}

            for e1, neighbs in delaunay_graph.items():
                for ni in neighbs:
                    if not any(
                        [
                            np.linalg.norm((data[ni] + data[e1]) / 2 - data[i])
                            < np.linalg.norm(data[ni] - data[e1]) / 2
                            for i in delaunay_graph[e1].intersection(
                                delaunay_graph[ni]
                            )
                        ]
                    ):
                        Gabriel_graph.setdefault(data_corres[e1], set()).add(
                            data_corres[ni]
                        )
                        Gabriel_graph.setdefault(data_corres[ni], set()).add(
                            data_corres[e1]
                        )

            self.Gabriel_graph[t] = Gabriel_graph

        return self.Gabriel_graph[t]

    def get_predecessors(self, x, depth=None):
        """Computes the predecessors of the node *x* up to
        *depth* predecessors. The ordered list of ids is returned.

        Args:
            x (int): id of the node to compute
            depth (int): maximum number of predecessors to return
        Returns:
            [int, ]: list of ids, the last id is *x*
        """
        cycle = [x]
        acc = 0
        while (
            len(
                self.successor.get(self.predecessor.get(cycle[0], [-1])[0], [])
            )
            == 1
            and acc != depth
        ):
            cycle.insert(0, self.predecessor[cycle[0]][0])
            acc += 1
        return cycle

    def get_successors(self, x, depth=None):
        """Computes the successors of the node *x* up to
        *depth* successors. The ordered list of ids is returned.

        Args:
            x (int): id of the node to compute
            depth (int): maximum number of predecessors to return
        Returns:
            [int, ]: list of ids, the first id is *x*
        """
        cycle = [x]
        acc = 0
        while len(self.successor.get(cycle[-1], [])) == 1 and acc != depth:
            cycle += self.successor[cycle[-1]]
            acc += 1
        return cycle

    def get_cycle(self, x, depth=None, depth_pred=None, depth_succ=None):
        """Computes the predecessors and successors of the node *x* up to
        *depth_pred* predecessors plus *depth_succ* successors.
        If the value *depth* is provided and not None,
        *depth_pred* and *depth_succ* are overwrited by *depth*.
        The ordered list of ids is returned.

        Args:
            x (int): id of the node to compute
            depth (int): maximum number of predecessors and successor to return
            depth_pred (int): maximum number of predecessors to return
            depth_succ (int): maximum number of successors to return
        Returns:
            [int, ]: list of ids
        """
        if depth is not None:
            depth_pred = depth_succ = depth
        return self.get_predecessors(x, depth_pred)[:-1] + self.get_successors(
            x, depth_succ
        )

    def get_all_tracks(self):
        """Computes all the tracks of a given lineage tree,
        stores it in *self.all_tracks* and returns it.

        Returns:
            ([[int, ...], ...]): list of lists containing track cell ids
        """
        if not hasattr(self, "all_tracks"):
            self.all_tracks = []
            to_do = set(self.nodes)
            while len(to_do) != 0:
                current = to_do.pop()
                track = self.get_cycle(current)
                self.all_tracks += [track]
                to_do -= set(track)
        return self.all_tracks

    def get_sub_tree(self, x, preorder=False):
        """Computes the list of cells from the subtree spawned by *x*
        The default output order is breadth first traversal.
        Unless preorder is `True` in that case the order is
        Depth first traversal preordered.

        Args:
            x (int): id of root node
            preorder (bool): if True the output is preorder DFT
        Returns:
            ([int, ...]): the ordered list of node ids
        """
        to_do = [x]
        sub_tree = []
        while 0 < len(to_do):
            curr = to_do.pop(0)
            succ = self.successor.get(curr, [])
            if preorder:
                to_do = succ + to_do
            else:
                to_do += succ
            sub_tree += [curr]
        return sub_tree

    def compute_spatial_density(self, t_b=None, t_e=None, th=50):
        """Computes the spatial density of cells between `t_b` and `t_e`.
        The spatial density is computed as follow:
        #cell/(4/3*pi*th^3)
        The results is stored in self.spatial_density is returned.

        Args:
            t_b (int): starting time to look at, default first time point
            t_e (int): ending time to look at, default last time point
            th (float): size of the neighbourhood
        Returns:
            {int, float}: dictionary that maps a cell id to its spatial density
        """
        s_vol = 4 / 3.0 * np.pi * th**3
        time_range = set(range(t_b, t_e + 1)).intersection(self.time_nodes)
        for t in time_range:
            idx3d, nodes = self.get_idx3d(t)
            nb_ni = [
                (len(ni) - 1) / s_vol
                for ni in idx3d.query_ball_tree(idx3d, th)
            ]
            self.spatial_density.update(dict(zip(nodes, nb_ni)))
        return self.spatial_density

    def compute_k_nearest_neighbours(self, k=10):
        """Computes the k-nearest neighbors
        Writes the output in the attribute `kn_graph`
        and returns it.

        Args:
            k (float): number of nearest neighours
        Returns:
            {int, set([int, ...])}: dictionary that maps
                a cell id to its `k` nearest neighbors
        """
        self.kn_graph = {}
        for t, nodes in self.time_nodes.items():
            use_k = k if k < len(nodes) else len(nodes)
            idx3d, nodes = self.get_idx3d(t)
            pos = [self.pos[c] for c in nodes]
            _, neighbs = idx3d.query(pos, use_k)
            out = dict(zip(nodes, [set(nodes[ni[1:]]) for ni in neighbs]))
            self.kn_graph.update(out)
        return self.kn_graph

    def compute_spatial_edges(self, th=50):
        """Computes the neighbors at a distance `th`
        Writes the output in the attribute `th_edge`
        and returns it.

        Args:
            th (float): distance to consider neighbors
        Returns:
            {int, set([int, ...])}: dictionary that maps
                a cell id to its neighbors at a distance `th`
        """
        self.th_edges = {}
        for t, Cs in self.time_nodes.items():
            idx3d, nodes = self.get_idx3d(t)
            neighbs = idx3d.query_ball_tree(idx3d, th)
            out = dict(zip(nodes, [set(nodes[ni]) for ni in neighbs]))
            self.th_edges.update(
                {k: v.difference([k]) for k, v in out.items()}
            )
        return self.th_edges

    # def DTW(self, t1, t2, max_w=None, start_delay=None, end_delay=None,
    #         metric='euclidian', **kwargs):
    #     """ Computes the dynamic time warping distance between the tracks t1 and t2

    #         Args:
    #             t1 ([int, ]): list of node ids for the first track
    #             t2 ([int, ]): list of node ids for the second track
    #             w (int): maximum wapring allowed (default infinite),
    #                      if w=1 then the DTW is the distance between t1 and t2
    #             start_delay (int): maximum number of time points that can be
    #                                skipped at the beginning of the track
    #             end_delay (int): minimum number of time points that can be
    #                              skipped at the beginning of the track
    #             metric (str): str or callable, optional The distance metric to use.
    #                           Default='euclidean'. Refer to the documentation for
    #                           scipy.spatial.distance.cdist. Some examples:
    #                           'braycurtis', 'canberra', 'chebyshev', 'cityblock', 'correlation',
    #                           'cosine', 'dice', 'euclidean', 'hamming', 'jaccard', 'kulsinski',
    #                           'mahalanobis', 'matching', 'minkowski', 'rogerstanimoto', 'russellrao',
    #                           'seuclidean', 'sokalmichener', 'sokalsneath', 'sqeuclidean',
    #                           'wminkowski', 'yule'
    #             **kwargs (dict): Extra arguments to `metric`: refer to each metric
    #                              documentation in scipy.spatial.distance (optional)

    #         Returns:
    #             float: the dynamic time warping distance between the two tracks
    #     """
    #     from scipy.sparse import
    #     pos_t1 = [self.pos[ti] for ti in t1]
    #     pos_t2 = [self.pos[ti] for ti in t2]
    #     distance_matrix = np.zeros((len(t1), len(t2))) + np.inf

    #     c = distance.cdist(exp_data, num_data, metric=metric, **kwargs)

    #     d = np.zeros(c.shape)
    #     d[0, 0] = c[0, 0]
    #     n, m = c.shape
    #     for i in range(1, n):
    #         d[i, 0] = d[i-1, 0] + c[i, 0]
    #     for j in range(1, m):
    #         d[0, j] = d[0, j-1] + c[0, j]
    #     for i in range(1, n):
    #         for j in range(1, m):
    #             d[i, j] = c[i, j] + min((d[i-1, j], d[i, j-1], d[i-1, j-1]))
    #     return d[-1, -1], d

    def __getitem__(self, item):
        return self.__dict__[item]

    def __init__(
        self,
        file_format=None,
        tb=None,
        te=None,
        z_mult=1.0,
        file_type="",
        delim=",",
        eigen=False,
        shape=None,
        raw_size=None,
        reorder=False,
        xml_attributes=[],
        name=None,
    ):
        """Main library to build tree graph representation of lineage tree data
        It can read TGMM, ASTEC, SVF, MaMuT and TrackMate outputs.

        Args:
            file_format (str): either - path format to TGMM xmls
                                      - path to the MaMuT xml
                                      - path to the binary file
            tb (int): first time point (necessary for TGMM xmls only)
            te (int): last time point (necessary for TGMM xmls only)
            z_mult (float): z aspect ratio if necessary (usually only for TGMM xmls)
            file_type (str): type of input file. Accepts:
                'TGMM, 'ASTEC', MaMuT', 'TrackMate', 'csv', 'celegans', 'binary'
                default is 'binary'
        """
        self.time_nodes = {}
        self.time_edges = {}
        self.max_id = -1
        self.next_id = []
        self.nodes = set()
        self.edges = set()
        self.roots = set()
        self.successor = {}
        self.predecessor = {}
        self.pos = {}
        self.time_id = {}
        self.time = {}
        self.kdtrees = {}
        self.spatial_density = {}
        self.progeny = {}
        self.xml_attributes = xml_attributes
        file_type = file_type.lower()
        if file_type == "tgmm":
            self.read_tgmm_xml(file_format, tb, te, z_mult)
            self.t_b = tb
            self.t_e = te
        elif file_type == "mamut" or file_type == "trackmate":
            self.read_from_mamut_xml(file_format)
        elif file_type == "celegans":
            self.read_from_txt_for_celegans(file_format)
        elif file_type == "celegans_cao":
            self.read_from_txt_for_celegans_CAO(
                file_format, reorder=reorder, shape=shape, raw_size=raw_size
            )
        elif file_type == "mastodon":
            if isinstance(file_format, list) and len(file_format) == 2:
                self.read_from_mastodon_csv(file_format)
            else:
                if isinstance(file_format, list):
                    file_format = file_format[0]
                self.read_from_mastodon(file_format, name)
        elif file_type == "astec":
            self.read_from_ASTEC(file_format, eigen)
        elif file_type == "csv":
            self.read_from_csv(file_format, z_mult, link=1, delim=delim)
        elif file_format.endswith(".lT"):
            with open(file_format, "br") as f:
                tmp = pkl.load(f)
                f.close()
            self.__dict__.update(tmp.__dict__)
        elif file_format is not None:
            self.read_from_binary(file_format)<|MERGE_RESOLUTION|>--- conflicted
+++ resolved
@@ -1300,23 +1300,14 @@
         spots = []
         links = []
         self.node_name = {}
-<<<<<<< HEAD
-
-        with open(path[0], "r") as file:
-=======
         
         with open(path[0], 'r',encoding= "utf-8",errors="ignore") as file:
->>>>>>> 5e66c877
             csvreader = csv.reader(file)
             for row in csvreader:
                 spots.append(row)
         spots = spots[3:]
 
-<<<<<<< HEAD
-        with open(path[1], "r") as file:
-=======
         with open(path[1], 'r', encoding= "utf-8",errors="ignore") as file:
->>>>>>> 5e66c877
             csvreader = csv.reader(file)
             for row in csvreader:
                 links.append(row)
